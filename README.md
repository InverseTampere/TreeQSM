# TreeQSM

**Version 2.3.2**
**Reconstruction of quantitative structure models of trees from point cloud data**

<<<<<<< HEAD
[![DOI](https://zenodo.org/badge/DOI/10.5281/zenodo.844626.svg)](https://doi.org/10.5281/zenodo.844626) (DOI for version 2.3.1)
=======
[![DOI](https://zenodo.org/badge/100592530.svg)](https://zenodo.org/badge/latestdoi/100592530)
>>>>>>> f7866ca8

TreeQSM is a modelling method that reconstructs quantitative structure models (QSMs) of trees from point clouds. A QSM consists of a hierarchical collection of cylinders which estimate topological, geometrical and volumetric details of the woody structure of the tree. The input point cloud, which is usually produced by a terrestrial laser scanner, must contain only one tree, but the point cloud may contain also some points from the ground and understory. Much more details of the method and QSMs can be found from the manual that is part of the code distribution.

Web: http://math.tut.fi/inversegroup/  
Some published papers about the method and applications:  
Raumonen et al. 2013, Remote Sensing https://www.mdpi.com/2072-4292/5/2/491  
Calders et al. 2015, Methods in Ecology and Evolution https://besjournals.onlinelibrary.wiley.com/doi/full/10.1111/2041-210X.12301  
Raumonen et al. 2015, ISPRS Annals https://www.isprs-ann-photogramm-remote-sens-spatial-inf-sci.net/II-3-W4/189/2015/  
Åkerblom et al. 2015, Remote Sensing https://www.mdpi.com/2072-4292/7/4/4581  
Åkerblom et al. 2017, Remote Sensing of Environment https://www.sciencedirect.com/science/article/abs/pii/S0034425716304746  
de Tanago Menaca et al. 2017, Methods in Ecology and Evolution https://besjournals.onlinelibrary.wiley.com/doi/10.1111/2041-210X.12904  
Åkerblom et al. 2018, Interface Focus http://dx.doi.org/10.1098/rsfs.2017.0045   
Disney et al. 2018, Interface Focus http://dx.doi.org/10.1098/rsfs.2017.0048   


The TreeQSM is written in Matlab.
The main function is _treeqsm.m_, which takes in a point cloud and a structure array specifying the needed parameters. Refer to the manual or the help documentation of a particular function for further details.<|MERGE_RESOLUTION|>--- conflicted
+++ resolved
@@ -3,11 +3,7 @@
 **Version 2.3.2**
 **Reconstruction of quantitative structure models of trees from point cloud data**
 
-<<<<<<< HEAD
-[![DOI](https://zenodo.org/badge/DOI/10.5281/zenodo.844626.svg)](https://doi.org/10.5281/zenodo.844626) (DOI for version 2.3.1)
-=======
-[![DOI](https://zenodo.org/badge/100592530.svg)](https://zenodo.org/badge/latestdoi/100592530)
->>>>>>> f7866ca8
+[![DOI](https://zenodo.org/badge/100592530.svg)](https://zenodo.org/badge/latestdoi/100592530)(DOI for version 2.3.1)
 
 TreeQSM is a modelling method that reconstructs quantitative structure models (QSMs) of trees from point clouds. A QSM consists of a hierarchical collection of cylinders which estimate topological, geometrical and volumetric details of the woody structure of the tree. The input point cloud, which is usually produced by a terrestrial laser scanner, must contain only one tree, but the point cloud may contain also some points from the ground and understory. Much more details of the method and QSMs can be found from the manual that is part of the code distribution.
 
